--- conflicted
+++ resolved
@@ -3,11 +3,7 @@
 use crate::{
     error::{Error, Result},
     lexer::{Token, TokenKind},
-<<<<<<< HEAD
-    parser::{context::Current, context::Peek, parse, Carriage, Context},
-=======
-    parser::{context::CurrentToken, context::PeekToken, parse, Carriage, Context, Error, Result},
->>>>>>> 557484b3
+    parser::{context::CurrentToken, context::PeekToken, parse, Carriage, Context},
 };
 
 use super::{Data, DataDeclaration, DataType, Expression};

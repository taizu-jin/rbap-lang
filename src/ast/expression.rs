--- conflicted
+++ resolved
@@ -1,18 +1,12 @@
 use std::{borrow::Cow, fmt::Display};
 
 use crate::{
-    error::{Error, Result},
+    error::{Error, ErrorKind, ParseInfixError, Result},
     lexer::{Token, TokenKind},
-<<<<<<< HEAD
-    parser::{context::Current, context::Peek, parse, Carriage, Context},
-=======
     parser::{
-        context::CurrentToken,
-        context::PeekToken,
-        error::{ErrorKind, ParseInfixError},
-        parse, Carriage, Context, Error, Precedence, Result,
+        context::{CurrentToken, PeekToken},
+        parse, Carriage, Context, Precedence,
     },
->>>>>>> 557484b3
 };
 
 #[derive(Debug, PartialEq)]
